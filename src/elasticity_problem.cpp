--- conflicted
+++ resolved
@@ -15,16 +15,8 @@
 #include <dolfinx/fem/FunctionSpace.h>
 #include <dolfinx/fem/assembler.h>
 #include <dolfinx/fem/petsc.h>
-<<<<<<< HEAD
-#include <dolfinx/la/PETScKrylovSolver.h>
-#include <dolfinx/la/PETScMatrix.h>
-#include <dolfinx/la/PETScVector.h>
-#include <dolfinx/la/SparsityPattern.h>
-#include <dolfinx/la/VectorSpaceBasis.h>
-=======
 #include <dolfinx/la/Vector.h>
 #include <dolfinx/la/petsc.h>
->>>>>>> 4ba90a69
 #include <dolfinx/la/utils.h>
 #include <dolfinx/mesh/Geometry.h>
 #include <dolfinx/mesh/Mesh.h>
@@ -102,17 +94,9 @@
 }
 } // namespace
 
-<<<<<<< HEAD
-std::tuple<std::shared_ptr<dolfinx::la::Vector<PetscScalar>>,
-           std::shared_ptr<dolfinx::fem::Function<PetscScalar>>,
-           std::function<int(dolfinx::fem::Function<PetscScalar>&,
-                             const dolfinx::la::Vector<PetscScalar>&)>>
-elastic::problem(std::shared_ptr<dolfinx::mesh::Mesh> mesh)
-=======
 std::tuple<std::shared_ptr<la::Vector<T>>, std::shared_ptr<fem::Function<T>>,
            std::function<int(fem::Function<T>&, const la::Vector<T>&)>>
 elastic::problem(std::shared_ptr<mesh::Mesh<double>> mesh, int order)
->>>>>>> 4ba90a69
 {
   common::Timer t0("ZZZ FunctionSpace");
 
@@ -201,15 +185,7 @@
       std::vector<std::shared_ptr<const fem::Function<T>>>{}, {}, {}));
   t0c.stop();
 
-  dolfinx::common::Timer t2("ZZZ Assemble matrix");
   // Create matrices and vector, and assemble system
-<<<<<<< HEAD
-  std::shared_ptr<dolfinx::la::PETScMatrix> A
-      = std::make_shared<dolfinx::la::PETScMatrix>(
-          dolfinx::fem::create_matrix(*a), false);
-  dolfinx::fem::assemble_matrix(
-      dolfinx::la::PETScMatrix::set_block_fn(A->mat(), ADD_VALUES), *a, {bc});
-=======
   std::shared_ptr<la::petsc::Matrix> A = std::make_shared<la::petsc::Matrix>(
       fem::petsc::create_matrix(*a), false);
 
@@ -220,7 +196,6 @@
   fem::assemble_matrix(la::petsc::Matrix::set_block_fn(A->mat(), ADD_VALUES),
                        *a, std::span(constants_a),
                        fem::make_coefficients_span(coeffs_a), {bc});
->>>>>>> 4ba90a69
   MatAssemblyBegin(A->mat(), MAT_FLUSH_ASSEMBLY);
   MatAssemblyEnd(A->mat(), MAT_FLUSH_ASSEMBLY);
   fem::set_diagonal<T>(la::petsc::Matrix::set_fn(A->mat(), INSERT_VALUES), *V,
@@ -229,28 +204,6 @@
   MatAssemblyEnd(A->mat(), MAT_FINAL_ASSEMBLY);
   t2.stop();
 
-<<<<<<< HEAD
-  dolfinx::common::Timer t3("ZZZ Assemble vector");
-
-  // Wrap la::Vector with Petsc Vec
-  std::shared_ptr<dolfinx::la::Vector<PetscScalar>> bx
-      = std::make_shared<dolfinx::la::Vector<PetscScalar>>(
-          L->function_spaces()[0]->dofmap()->index_map,
-          L->function_spaces()[0]->dofmap()->index_map_bs());
-  Vec b_vec = dolfinx::la::create_ghosted_vector(
-      *(bx->map()), bx->bs(), tcb::span<PetscScalar>(bx->mutable_array()));
-  dolfinx::la::PETScVector b(b_vec, false);
-
-  VecSet(b.vec(), 0.0);
-  VecGhostUpdateBegin(b.vec(), INSERT_VALUES, SCATTER_FORWARD);
-  VecGhostUpdateEnd(b.vec(), INSERT_VALUES, SCATTER_FORWARD);
-
-  dolfinx::fem::assemble_vector_petsc(b.vec(), *L);
-  dolfinx::fem::apply_lifting_petsc(b.vec(), {a}, {{bc}}, {}, 1.0);
-  VecGhostUpdateBegin(b.vec(), ADD_VALUES, SCATTER_REVERSE);
-  VecGhostUpdateEnd(b.vec(), ADD_VALUES, SCATTER_REVERSE);
-  dolfinx::fem::set_bc_petsc(b.vec(), {bc}, nullptr);
-=======
   // Wrap la::Vector with Petsc Vec
   la::Vector<T> b(L->function_spaces()[0]->dofmap()->index_map,
                   L->function_spaces()[0]->dofmap()->index_map_bs());
@@ -266,7 +219,6 @@
                                 {}, 1.0);
   b.scatter_rev(std::plus<>());
   fem::set_bc<T, double>(b.mutable_array(), {bc});
->>>>>>> 4ba90a69
   t3.stop();
 
   common::Timer t4("ZZZ Create near-nullspace");
@@ -298,9 +250,5 @@
     return num_iter;
   };
 
-<<<<<<< HEAD
-  return {bx, u, solver_function};
-=======
   return {std::make_shared<la::Vector<T>>(std::move(b)), u, solver_function};
->>>>>>> 4ba90a69
 }