// Copyright (C) 2017-2019 Chris N. Richardson and Garth N. Wells
//
// This file is part of FEniCS-miniapp (https://www.fenicsproject.org)
//
// SPDX-License-Identifier:    MIT

#include "poisson_problem.h"
#include "Poisson.h"
#include <cfloat>
#include <cmath>
#include <dolfinx/common/Timer.h>
#include <dolfinx/fem/DirichletBC.h>
#include <dolfinx/fem/Function.h>
#include <dolfinx/fem/FunctionSpace.h>
#include <dolfinx/fem/assembler.h>
#include <dolfinx/fem/petsc.h>
#include <dolfinx/fem/utils.h>
#include <dolfinx/la/petsc.h>
#include <dolfinx/mesh/Mesh.h>
#include <dolfinx/mesh/utils.h>
#include <memory>
#include <petscsys.h>
#include <utility>
<<<<<<< HEAD
#include <xtensor/xarray.hpp>
#include <xtensor/xview.hpp>

std::tuple<std::shared_ptr<dolfinx::la::Vector<PetscScalar>>,
           std::shared_ptr<dolfinx::fem::Function<PetscScalar>>,
           std::function<int(dolfinx::fem::Function<PetscScalar>&,
                             const dolfinx::la::Vector<PetscScalar>&)>>
poisson::problem(std::shared_ptr<dolfinx::mesh::Mesh> mesh)
=======

using namespace dolfinx;
using T = PetscScalar;

std::tuple<std::shared_ptr<la::Vector<T>>, std::shared_ptr<fem::Function<T>>,
           std::function<int(fem::Function<T>&, const la::Vector<T>&)>>
poisson::problem(std::shared_ptr<mesh::Mesh<double>> mesh, int order)
>>>>>>> 4ba90a69
{
  common::Timer t0("ZZZ FunctionSpace");

  std::vector fs_poisson_a
      = {functionspace_form_Poisson_a1, functionspace_form_Poisson_a2,
         functionspace_form_Poisson_a3};

  auto V = std::make_shared<fem::FunctionSpace<double>>(
      fem::create_functionspace(*fs_poisson_a.at(order - 1), "v_0", mesh));

  t0.stop();

  common::Timer t1("ZZZ Assemble");

  common::Timer t2("ZZZ Create boundary conditions");
  // Define boundary condition
  auto u0 = std::make_shared<fem::Function<T>>(V);
  u0->x()->set(0);

  // Find facets with bc applied
  const int tdim = mesh->topology()->dim();
  const std::vector<std::int32_t> bc_facets = mesh::locate_entities(
      *mesh, tdim - 1,
      [](auto x)
      {
        constexpr double eps = 1.0e-8;
        std::vector<std::int8_t> marker(x.extent(1), false);
        for (std::size_t p = 0; p < x.extent(1); ++p)
        {
          double x0 = x(0, p);
          if (std::abs(x0) < eps or std::abs(x0 - 1) < eps)
            marker[p] = true;
        }
        return marker;
      });

  // Find constrained dofs
  const std::vector<std::int32_t> bdofs = fem::locate_dofs_topological(
      *V->mesh()->topology_mutable(), *V->dofmap(), tdim - 1, bc_facets);

  auto bc = std::make_shared<fem::DirichletBC<T>>(u0, bdofs);
  t2.stop();

  // Define coefficients
  common::Timer t3("ZZZ Create RHS function");
  auto f = std::make_shared<fem::Function<T>>(V);
  auto g = std::make_shared<fem::Function<T>>(V);
  f->interpolate(
      [](auto x) -> std::pair<std::vector<T>, std::vector<std::size_t>>
      {
        std::vector<T> v(x.extent(1));
        for (std::size_t p = 0; p < x.extent(1); ++p)
        {
          double dx = x(0, p) - 0.5;
          double dy = x(1, p) - 0.5;
          double dr = dx * dx + dy * dy;
          v[p] = 10 * std::exp(-dr / 0.02);
        }

        return {std::move(v), {v.size()}};
      });
  g->interpolate(
      [](auto x) -> std::pair<std::vector<T>, std::vector<std::size_t>>
      {
        std::vector<T> f(x.extent(1));
        for (std::size_t p = 0; p < x.extent(1); ++p)
          f[p] = std::sin(5 * x(0, p));
        return {f, {f.size()}};
      });
  t3.stop();

  std::vector form_poisson_L
      = {form_Poisson_L1, form_Poisson_L2, form_Poisson_L3};
  std::vector form_poisson_a
      = {form_Poisson_a1, form_Poisson_a2, form_Poisson_a3};

  // Define variational forms
  auto L = std::make_shared<fem::Form<T>>(fem::create_form<T>(
      *form_poisson_L.at(order - 1), {V}, {{"w0", f}, {"w1", g}}, {}, {}));
  auto a = std::make_shared<fem::Form<T>>(fem::create_form<T>(
      *form_poisson_a.at(order - 1), {V, V},
      std::vector<std::shared_ptr<const fem::Function<T>>>{}, {}, {}));

  // Create matrices and vector, and assemble system
<<<<<<< HEAD
  std::shared_ptr<dolfinx::la::PETScMatrix> A
      = std::make_shared<dolfinx::la::PETScMatrix>(
          dolfinx::fem::create_matrix(*a), false);

  // Wrap la::Vector with Petsc Vec
  std::shared_ptr<dolfinx::la::Vector<PetscScalar>> bx
      = std::make_shared<dolfinx::la::Vector<PetscScalar>>(
          L->function_spaces()[0]->dofmap()->index_map,
          L->function_spaces()[0]->dofmap()->index_map_bs());
  Vec b_vec = dolfinx::la::create_ghosted_vector(
      *(bx->map()), bx->bs(), tcb::span<PetscScalar>(bx->mutable_array()));
  dolfinx::la::PETScVector b(b_vec, false);

  MatZeroEntries(A->mat());
  dolfinx::common::Timer t4("ZZZ Assemble matrix");
  dolfinx::fem::assemble_matrix(
      dolfinx::la::PETScMatrix::set_block_fn(A->mat(), ADD_VALUES), *a, {bc});
=======
  std::shared_ptr<la::petsc::Matrix> A = std::make_shared<la::petsc::Matrix>(
      fem::petsc::create_matrix(*a), false);

  common::Timer t4("ZZZ Assemble matrix");
  const std::vector constants_a = fem::pack_constants(*a);
  auto coeffs_a = fem::allocate_coefficient_storage(*a);
  fem::pack_coefficients(*a, coeffs_a);
  fem::assemble_matrix<T>(la::petsc::Matrix::set_block_fn(A->mat(), ADD_VALUES),
                          *a, constants_a,
                          fem::make_coefficients_span(coeffs_a), {bc});
>>>>>>> 4ba90a69
  MatAssemblyBegin(A->mat(), MAT_FLUSH_ASSEMBLY);
  MatAssemblyEnd(A->mat(), MAT_FLUSH_ASSEMBLY);
  fem::set_diagonal<T>(la::petsc::Matrix::set_fn(A->mat(), INSERT_VALUES), *V,
                       {bc});
  MatAssemblyBegin(A->mat(), MAT_FINAL_ASSEMBLY);
  MatAssemblyEnd(A->mat(), MAT_FINAL_ASSEMBLY);
  t4.stop();

  // Create la::Vector
  la::Vector<T> b(L->function_spaces()[0]->dofmap()->index_map,
                  L->function_spaces()[0]->dofmap()->index_map_bs());
  b.set(0);
  common::Timer t5("ZZZ Assemble vector");
  const std::vector constants_L = fem::pack_constants(*L);
  auto coeffs_L = fem::allocate_coefficient_storage(*L);
  fem::pack_coefficients(*L, coeffs_L);
  fem::assemble_vector<T>(b.mutable_array(), *L, constants_L,
                          fem::make_coefficients_span(coeffs_L));
  fem::apply_lifting<T, double>(b.mutable_array(), {a}, {constants_L},
                                {fem::make_coefficients_span(coeffs_L)}, {{bc}},
                                {}, 1.0);
  b.scatter_rev(std::plus<>());
  fem::set_bc<T, double>(b.mutable_array(), {bc});
  t5.stop();

  t1.stop();

  // Create Function to hold solution
  auto u = std::make_shared<fem::Function<T>>(V);
  std::function<int(fem::Function<T>&, const la::Vector<T>&)> solver_function
      = [A](fem::Function<T>& u, const la::Vector<T>& b)
  {
    // Create solver
    la::petsc::KrylovSolver solver(MPI_COMM_WORLD);
    solver.set_from_options();
    solver.set_operator(A->mat());

    // Wrap la::Vector
    la::petsc::Vector _b(la::petsc::create_vector_wrap(b), false);
    la::petsc::Vector x(la::petsc::create_vector_wrap(*u.x()), false);

    // Solve
    int num_iter = solver.solve(x.vec(), _b.vec());
    return num_iter;
  };

<<<<<<< HEAD
  return {bx, u, solver_function};
=======
  return {std::make_shared<la::Vector<T>>(std::move(b)), u, solver_function};
>>>>>>> 4ba90a69
}<|MERGE_RESOLUTION|>--- conflicted
+++ resolved
@@ -21,16 +21,6 @@
 #include <memory>
 #include <petscsys.h>
 #include <utility>
-<<<<<<< HEAD
-#include <xtensor/xarray.hpp>
-#include <xtensor/xview.hpp>
-
-std::tuple<std::shared_ptr<dolfinx::la::Vector<PetscScalar>>,
-           std::shared_ptr<dolfinx::fem::Function<PetscScalar>>,
-           std::function<int(dolfinx::fem::Function<PetscScalar>&,
-                             const dolfinx::la::Vector<PetscScalar>&)>>
-poisson::problem(std::shared_ptr<dolfinx::mesh::Mesh> mesh)
-=======
 
 using namespace dolfinx;
 using T = PetscScalar;
@@ -38,7 +28,6 @@
 std::tuple<std::shared_ptr<la::Vector<T>>, std::shared_ptr<fem::Function<T>>,
            std::function<int(fem::Function<T>&, const la::Vector<T>&)>>
 poisson::problem(std::shared_ptr<mesh::Mesh<double>> mesh, int order)
->>>>>>> 4ba90a69
 {
   common::Timer t0("ZZZ FunctionSpace");
 
@@ -123,25 +112,6 @@
       std::vector<std::shared_ptr<const fem::Function<T>>>{}, {}, {}));
 
   // Create matrices and vector, and assemble system
-<<<<<<< HEAD
-  std::shared_ptr<dolfinx::la::PETScMatrix> A
-      = std::make_shared<dolfinx::la::PETScMatrix>(
-          dolfinx::fem::create_matrix(*a), false);
-
-  // Wrap la::Vector with Petsc Vec
-  std::shared_ptr<dolfinx::la::Vector<PetscScalar>> bx
-      = std::make_shared<dolfinx::la::Vector<PetscScalar>>(
-          L->function_spaces()[0]->dofmap()->index_map,
-          L->function_spaces()[0]->dofmap()->index_map_bs());
-  Vec b_vec = dolfinx::la::create_ghosted_vector(
-      *(bx->map()), bx->bs(), tcb::span<PetscScalar>(bx->mutable_array()));
-  dolfinx::la::PETScVector b(b_vec, false);
-
-  MatZeroEntries(A->mat());
-  dolfinx::common::Timer t4("ZZZ Assemble matrix");
-  dolfinx::fem::assemble_matrix(
-      dolfinx::la::PETScMatrix::set_block_fn(A->mat(), ADD_VALUES), *a, {bc});
-=======
   std::shared_ptr<la::petsc::Matrix> A = std::make_shared<la::petsc::Matrix>(
       fem::petsc::create_matrix(*a), false);
 
@@ -152,7 +122,6 @@
   fem::assemble_matrix<T>(la::petsc::Matrix::set_block_fn(A->mat(), ADD_VALUES),
                           *a, constants_a,
                           fem::make_coefficients_span(coeffs_a), {bc});
->>>>>>> 4ba90a69
   MatAssemblyBegin(A->mat(), MAT_FLUSH_ASSEMBLY);
   MatAssemblyEnd(A->mat(), MAT_FLUSH_ASSEMBLY);
   fem::set_diagonal<T>(la::petsc::Matrix::set_fn(A->mat(), INSERT_VALUES), *V,
@@ -199,9 +168,5 @@
     return num_iter;
   };
 
-<<<<<<< HEAD
-  return {bx, u, solver_function};
-=======
   return {std::make_shared<la::Vector<T>>(std::move(b)), u, solver_function};
->>>>>>> 4ba90a69
 }