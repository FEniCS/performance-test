--- conflicted
+++ resolved
@@ -26,25 +26,15 @@
 set(CMAKE_BUILD_TYPE "Release")
 
 # Compile UFL files
-<<<<<<< HEAD
 add_custom_command(
   OUTPUT Elasticity.c
   COMMAND ffcx --scalar_type ${SCALAR_TYPE} ${CMAKE_CURRENT_SOURCE_DIR}/Elasticity.ufl
   DEPENDS Elasticity.ufl
 )
-=======
-
->>>>>>> c2532c11
 add_custom_command(
   OUTPUT Poisson.c
   COMMAND ffcx --scalar_type ${SCALAR_TYPE} ${CMAKE_CURRENT_SOURCE_DIR}/Poisson.ufl
   DEPENDS Poisson.ufl
-)
-
-add_custom_command(
-  OUTPUT Elasticity.c
-  COMMAND ffcx ${CMAKE_CURRENT_SOURCE_DIR}/Elasticity.ufl
-  DEPENDS Elasticity.ufl
 )
 
 set(CMAKE_INCLUDE_CURRENT_DIR ON)
