// Copyright (C) 2019 Chris N. Richardson and Garth N. Wells
// Licensed under the MIT License. See LICENSE file in the project
// root for full license information.

#include "mesh.h"
#include <dolfinx/common/MPI.h>
#include <dolfinx/common/log.h>
#include <dolfinx/fem/CoordinateElement.h>
#include <dolfinx/fem/ElementDofLayout.h>
#include <dolfinx/graph/AdjacencyList.h>
#include <dolfinx/graph/partitioners.h>
#include <dolfinx/mesh/Mesh.h>
#include <dolfinx/mesh/MeshTags.h>
#include <dolfinx/mesh/cell_types.h>
#include <dolfinx/mesh/generation.h>
#include <dolfinx/refinement/refine.h>
#include <memory>
#include <xtensor/xfixed.hpp>
#include <xtensor/xview.hpp>

namespace
{
// Calculate number of vertices, edges, facets, and cells for any given
// level of refinement
constexpr std::tuple<std::int64_t, std::int64_t, std::int64_t, std::int64_t>
num_entities(std::int64_t i, std::int64_t j, std::int64_t k, int nrefine)
{
  std::int64_t nv = (i + 1) * (j + 1) * (k + 1);
  std::int64_t ne = 0;
  std::int64_t nc = (i * j * k) * 6;
  std::int64_t earr[3] = {1, 3, 7};
  std::int64_t farr[2] = {2, 12};
  for (int r = 0; r < nrefine; ++r)
  {
    ne = earr[0] * (i + j + k) + earr[1] * (i * j + j * k + k * i)
         + earr[2] * i * j * k;
    nv += ne;
    nc *= 8;
    earr[0] *= 2;
    earr[1] *= 4;
    earr[2] *= 8;
    farr[0] *= 4;
    farr[1] *= 8;
  }
  ne = earr[0] * (i + j + k) + earr[1] * (i * j + j * k + k * i)
       + earr[2] * i * j * k;
  std::int64_t nf = farr[0] * (i * j + j * k + k * i) + farr[1] * i * j * k;

  return {nv, ne, nf, nc};
}

std::int64_t num_pdofs(std::int64_t i, std::int64_t j, std::int64_t k,
                       int nrefine, int order)
{
  auto [nv, ne, nf, nc] = num_entities(i, j, k, nrefine);

  switch (order)
  {
  case 1:
    return nv;
  case 2:
    return nv + ne;
  case 3:
    return nv + 2 * ne + nf;
  case 4:
    return nv + 3 * ne + 3 * nf + nc;
  default:
    throw std::runtime_error("Order not supported");
  }
}

} // namespace

dolfinx::mesh::Mesh create_cube_mesh(MPI_Comm comm, std::size_t target_dofs,
                                     bool target_dofs_total,
                                     std::size_t dofs_per_node,
                                     std::size_t max_cells_per_dim,
                                     int target_cells_per_rank, int order)
{
  // Get number of processes
  const std::size_t num_processes = dolfinx::MPI::size(comm);

  // Target total dofs
  std::int64_t N = 0;
  if (target_dofs_total == true)
    N = target_dofs / dofs_per_node;
  else
    N = target_dofs * num_processes / dofs_per_node;

  std::size_t Nx, Ny, Nz;
  int r = 0;

<<<<<<< HEAD
  // Choose max_cells_per_dim carefully. If too large, the base mesh may
  // become too large for the partitioner; likewise, if too small, it
  // will fail on large numbers of processes.
=======
  // Choose Nx_max carefully. If too large, the base mesh may become too large
  // for the partitioner; likewise, if too small, it will fail on large
  // numbers of processes.
>>>>>>> 95609d32

  // Get initial guess for Nx, Ny, Nz, r
  Nx = 1;
  std::int64_t ndofs = 0;
  while (ndofs < N)
  {
    // Increase base mesh size
    ++Nx;
    if (Nx > max_cells_per_dim)
    {
      // Base mesh got too big, so add refinement levels
      // Each increase will dramatically (~8x) increase the number of dofs
      while (ndofs < N)
      {
        // Keep on refining until we have overshot
        ++r;
        ndofs = num_pdofs(Nx, Nx, Nx, r, order);
      }
      while (ndofs > N)
      {
        // Shrink base mesh until dofs are back on target
        --Nx;
        ndofs = num_pdofs(Nx, Nx, Nx, r, order);
      }
    }
    ndofs = num_pdofs(Nx, Nx, Nx, r, order);
  }

  Ny = Nx;
  Nz = Nx;

  // Optimise number of dofs by trying
  // nearby mesh sizes +/- 5 or 10 in each dimension

  std::size_t mindiff = 1000000;
  for (std::size_t i = Nx - 10; i < Nx + 10; ++i)
  {
    for (std::size_t j = i - 5; j < i + 5; ++j)
    {
      for (std::size_t k = i - 5; k < i + 5; ++k)
      {
        std::size_t diff = std::abs(num_pdofs(i, j, k, r, order) - N);
        if (diff < mindiff)
        {
          mindiff = diff;
          Nx = i;
          Ny = j;
          Nz = k;
        }
      }
    }
  }

#ifdef HAS_PARMETIS
  auto graph_part = dolfinx::graph::parmetis::partitioner();
#elif HAS_PTSCOTCH
  auto graph_part = dolfinx::graph::scotch::partitioner(
      dolfinx::graph::scotch::strategy::scalability);
#elif HAS_KAHIP
  auto graph_part = dolfinx::graph::kahip::partitioner();
#else
#error "No mesh partitioner has been selected"
#endif

  MPI_Comm comm1 = comm;
  std::size_t nranks = num_processes;
  const std::size_t ncells = 6 * Nx * Ny * Nz;
  if (target_cells_per_rank > 0)
  {
    assert(target_cells_per_rank > 1);
    nranks = std::max(ncells / target_cells_per_rank, std::size_t(1));
    nranks = std::min(nranks, num_processes);

    int ratio = num_processes / nranks;
    std::cout << "Ratio: " << ratio << std::endl;
    int rank = dolfinx::MPI::rank(comm);
    int color = rank % ratio == 0 ? 1 : MPI_UNDEFINED;
    MPI_Comm_split(comm, color, 0, &comm1);
  }

  auto cell_part = dolfinx::mesh::create_cell_partitioner(graph_part);
  auto mesh = dolfinx::mesh::create_box(
      comm, comm1, {{{0.0, 0.0, 0.0}, {1.0, 1.0, 1.0}}}, {Nx, Ny, Nz},
      dolfinx::mesh::CellType::tetrahedron, dolfinx::mesh::GhostMode::none,
      cell_part);

  MPI_Comm_free(&comm1);

  if (dolfinx::MPI::rank(mesh.comm()) == 0)
  {
    std::cout << "UnitCube (" << Nx << "x" << Ny << "x" << Nz
              << ") to be refined " << r << " times using " << nranks << " of "
              << num_processes << " MPI ranks." << std::endl;
  }

  for (int i = 0; i < r; ++i)
  {
    mesh.topology_mutable().create_connectivity(3, 1);
    mesh = dolfinx::refinement::refine(mesh, false);
  }

  return mesh;
}
//-----------------------------------------------------------------------------
std::shared_ptr<dolfinx::mesh::Mesh>
create_spoke_mesh(MPI_Comm comm, std::size_t target_dofs,
                  bool target_dofs_total, std::size_t dofs_per_node)
{
  int target = target_dofs / dofs_per_node;
  int mpi_size = dolfinx::MPI::size(comm);
  if (!target_dofs_total)
    target *= mpi_size;

  // Parameters controlling shape
  constexpr int n = 17;       // number of spokes
  constexpr double r0 = 0.25; // inner radius of ring
  constexpr double r1 = 0.5;  // outer radius of ring

  constexpr double h0 = 1.2; // height (inner)
  constexpr double h1 = 1.0; // height (outer)

  constexpr int lspur = 6;     // number of elements in each spoke
  constexpr double l0 = 0.5;   // length of each element in spoke
  constexpr double dth = 0.15; // curl (angle increment) as spoke goes out
  constexpr double tap
      = 0.9; // taper (fractional height decrease on each element)

  // Subdivision of a cube into 6 tetrahedra
  constexpr int cube[6][4] = {{0, 1, 2, 4}, {1, 2, 4, 5}, {2, 4, 5, 6},
                              {0, 2, 3, 4}, {6, 7, 4, 2}, {2, 3, 4, 7}};

  // Calculate number of points and cells (only on process 0)
  int npoints = 0;
  int ncells = 0;
  const int mpi_rank = dolfinx::MPI::rank(comm);

  if (mpi_rank == 0)
  {
    npoints = n * 4 + n * lspur * 4;
    ncells = n * 6 + n * lspur * 6;
  }

  xt::xtensor<double, 2> geom = xt::zeros<double>({npoints, 3});
  std::vector<std::int64_t> topo(4 * ncells);
  if (mpi_rank == 0)
  {
    int p = 0;
    int c = 0;

    // Add n 'cubes' to make a joined up ring.
    for (int i = 0; i < n; ++i)
    {
      std::cout << "Adding cube " << i << "\n";
      // Get the points for current cube
      std::array<int, 8> pts;
      for (int j = 0; j < pts.size(); ++j)
        pts[j] = ((i * 4 + j) % (n * 4));

      // Add to topology
      for (int k = 0; k < 6; ++k)
      {
        for (int j = 0; j < 4; ++j)
          topo[4 * c + j] = pts[cube[k][j]];
        ++c;
      }

      // Calculate the position of points
      double th = 2 * M_PI * i / n;
      xt::xtensor_fixed<double, xt::xshape<3>> point
          = {r0 * cos(th), r0 * sin(th), h0};

      xt::row(geom, p++) = point;
      point = {r0 * cos(th), r0 * sin(th), -h0};
      xt::row(geom, p++) = point;
      point = {r1 * cos(th), r1 * sin(th), -h1};
      xt::row(geom, p++) = point;
      point = {r1 * cos(th), r1 * sin(th), h1};
      xt::row(geom, p++) = point;
    }

    // Add spurs to ring
    for (int i = 0; i < n; ++i)
    {
      std::cout << "Adding spur " << i << "\n";

      // Intermediate angle between two faces
      double th0 = 2 * M_PI * (i + .5) / n;

      // Starting points on outer edge of ring
      xt::xtensor_fixed<int, xt::xshape<8>> pts = {(i * 4 + 2) % (n * 4),
                                                   (i * 4 + 3) % (n * 4),
                                                   (i * 4 + 7) % (n * 4),
                                                   (i * 4 + 6) % (n * 4),
                                                   0,
                                                   0,
                                                   0,
                                                   0};

      // Build each spur outwards
      for (int k = 0; k < lspur; ++k)
      {
        // Add new points
        for (int j = 0; j < 4; ++j)
        {
          pts[j + 4] = p;
          xt::row(geom, p) = xt::row(geom, pts[j]);
          geom(p, 0) += l0 * cos(th0 + k * dth);
          geom(p, 1) += l0 * sin(th0 + k * dth);
          geom(p, 2) *= pow(tap, k);
          ++p;
        }

        // Add new cells
        for (int m = 0; m < 6; ++m)
        {
          for (int j = 0; j < 4; ++j)
            topo[4 * c + j] = pts[cube[m][j]];
          ++c;
        }

        // Outer face becomes inner face of next cube
        using namespace xt::placeholders;
        xt::view(pts, xt::range(0, 4)) = xt::view(pts, xt::range(-4, _));
      }
    }

    // Check geometric sizes and rescale
    xt::col(geom, 0) -= 0.9 * xt::amin(xt::col(geom, 0));
    double scaling = 0.9 * xt::amax(xt::col(geom, 0))[0];
    geom /= scaling;

    LOG(INFO) << "x range = " << xt::amin(xt::col(geom, 0))() << " - "
              << xt::amax(xt::col(geom, 0))() << "\n";
    LOG(INFO) << "y range = " << xt::amin(xt::col(geom, 1))() << " - "
              << xt::amax(xt::col(geom, 1))() << "\n";
    LOG(INFO) << "z range = " << xt::amin(xt::col(geom, 2))() << " - "
              << xt::amax(xt::col(geom, 2))() << "\n";
  }

  // New Mesh
  std::vector<std::int32_t> offsets(ncells + 1, 0);
  for (std::size_t i = 0; i < offsets.size() - 1; ++i)
    offsets[i + 1] = offsets[i] + 4;

  dolfinx::fem::CoordinateElement element(dolfinx::mesh::CellType::tetrahedron,
                                          1);

  auto mesh = std::make_shared<dolfinx::mesh::Mesh>(dolfinx::mesh::create_mesh(
      comm,
      dolfinx::graph::AdjacencyList<std::int64_t>(std::move(topo),
                                                  std::move(offsets)),
      element, geom, dolfinx::mesh::GhostMode::none));

  mesh->topology_mutable().create_entities(1);

  while (mesh->topology().index_map(0)->size_global()
             + mesh->topology().index_map(1)->size_global()
         < target)
  {
    mesh = std::make_shared<dolfinx::mesh::Mesh>(
        dolfinx::refinement::refine(*mesh, false));
    mesh->topology_mutable().create_entities(1);
  }

  double fraction
      = (double)(target - mesh->topology().index_map(0)->size_global())
        / mesh->topology().index_map(1)->size_global();

  if (mpi_rank == 0)
  {
    std::cout << "Create unstructured mesh: desired fraction=" << fraction
              << std::endl;
  }

  // Estimate step needed to get desired refinement fraction
  // using some heuristics and bisection method
  int nmarked = pow(fraction, 1.6) * 2000;

  double f_lower = 0.0;
  double f_upper = 1.0;
  int lmark = 0;
  int umark = 2000;

  std::shared_ptr<dolfinx::mesh::Mesh> meshi;
  for (int k = 0; k < 5; ++k)
  {
    // Trial step
    mesh->topology_mutable().create_entities(1);
    std::vector<std::int32_t> marked_edges;
    const std::int32_t num_edges = mesh->topology().index_map(1)->size_local();
    for (int i = 0; i < num_edges; ++i)
      if (i % 2000 < nmarked)
        marked_edges.push_back(i);

    meshi = std::make_shared<dolfinx::mesh::Mesh>(
        dolfinx::refinement::refine(*mesh, marked_edges, false));

    double actual_fraction
        = (double)(meshi->topology().index_map(0)->size_global()
                   - mesh->topology().index_map(0)->size_global())
          / mesh->topology().index_map(1)->size_global();

    if (mpi_rank == 0)
    {
      std::cout << "Edges marked = " << nmarked << "/2000\n";
      std::cout << "Step " << k
                << " achieved actual fraction = " << actual_fraction << "\n";
    }

    if (actual_fraction > fraction)
    {
      umark = nmarked;
      f_upper = actual_fraction;
    }
    else
    {
      lmark = nmarked;
      f_lower = actual_fraction;
    }
    int new_mark = (lmark * (f_upper - fraction) + umark * (fraction - f_lower))
                   / (f_upper - f_lower);

    if (nmarked == new_mark)
      break;
    else
      nmarked = new_mark;
  }

  return meshi;
}<|MERGE_RESOLUTION|>--- conflicted
+++ resolved
@@ -90,15 +90,9 @@
   std::size_t Nx, Ny, Nz;
   int r = 0;
 
-<<<<<<< HEAD
   // Choose max_cells_per_dim carefully. If too large, the base mesh may
   // become too large for the partitioner; likewise, if too small, it
   // will fail on large numbers of processes.
-=======
-  // Choose Nx_max carefully. If too large, the base mesh may become too large
-  // for the partitioner; likewise, if too small, it will fail on large
-  // numbers of processes.
->>>>>>> 95609d32
 
   // Get initial guess for Nx, Ny, Nz, r
   Nx = 1;
