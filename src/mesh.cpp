--- conflicted
+++ resolved
@@ -102,11 +102,7 @@
   {
     // Increase base mesh size
     ++Nx;
-<<<<<<< HEAD
     if (Nx > max_cells_per_dim)
-=======
-    if (Nx > Nx_max)
->>>>>>> 82333867
     {
       // Base mesh got too big, add a refinement level
       // This will dramatically ~8x increase the number of dofs
