--- conflicted
+++ resolved
@@ -52,16 +52,9 @@
           cmake --install build
       - name: Build performance test
         run: |
-<<<<<<< HEAD
-          mkdir build
-          cd build
-          cmake -G Ninja -DCMAKE_BUILD_TYPE=Release  ../src
-          ninja -j 1
-=======
           cmake -G Ninja -DCMAKE_BUILD_TYPE=Developer -B build-dir -S src
           cmake --build build-dir
           cmake --install build-dir
->>>>>>> 4ba90a69
       - name: Run Poisson test (BoomerAMG, serial)
         run: |
           dolfinx-scaling-test \
@@ -82,7 +75,7 @@
           mpirun -np 2 dolfinx-scaling-test \
           --problem_type poisson \
           --scaling_type weak \
-          --ndofs 50000 \
+          --ndofs 5000 \
           -log_view \
           -ksp_view \
           -ksp_type cg \
@@ -97,12 +90,8 @@
           mpirun -np 2 dolfinx-scaling-test \
           --problem_type poisson \
           --scaling_type weak \
-<<<<<<< HEAD
-          --ndofs 5000 \
-=======
           --ndofs 50000 \
           --order 3 \
->>>>>>> 4ba90a69
           -log_view \
           -ksp_view \
           -ksp_type cg \
@@ -164,7 +153,7 @@
           mpirun -np 2 dolfinx-scaling-test \
           --problem_type elasticity \
           --scaling_type weak \
-          --ndofs 100000 \
+          --ndofs 10000 \
           -log_view \
           -ksp_view \
           -ksp_type cg \
@@ -180,12 +169,8 @@
           mpirun -np 2 dolfinx-scaling-test \
           --problem_type elasticity \
           --scaling_type weak \
-<<<<<<< HEAD
-          --ndofs 10000 \
-=======
           --ndofs 100000 \
           --order 3 \
->>>>>>> 4ba90a69
           -log_view \
           -ksp_view \
           -ksp_type cg \
