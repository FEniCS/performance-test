name: FEniCS Performance Test CI

on:
  push:
    branches:
      - "**"
  pull_request:
    branches:
      - main
  schedule:
    # * is a special character in YAML so you have to quote this string
    - cron: "0 3 * * 0,3"

jobs:
  build:
    runs-on: ubuntu-latest
    container: fenicsproject/test-env:openmpi

    env:
      CC: clang-10
      CXX: clang++-10

      PETSC_ARCH: linux-gnu-${{ matrix.petsc_arch }}-64
      OMPI_ALLOW_RUN_AS_ROOT: 1
      OMPI_ALLOW_RUN_AS_ROOT_CONFIRM: 1
      OMPI_MCA_rmaps_base_oversubscribe: 1
      OMPI_MCA_plm: isolated
      OMPI_MCA_btl_vader_single_copy_mechanism: none
      OMPI_MCA_mpi_yield_when_idle: 1
      OMPI_MCA_hwloc_base_binding_policy: none
    
    strategy:
      matrix:
        petsc_arch: [real, complex]

    steps:
      - uses: actions/checkout@v2

      - name: Get Basix and install
        uses: actions/checkout@v2
        with:
          path: ./basix
          repository: FEniCS/basix
          ref: main

      - name: Install FEniCS Python components
        run: |
          apt-get -qq update
          apt-get -y install libboost-program-options-dev
          cmake -G Ninja -DCMAKE_BUILD_TYPE=Release -B build-dir -S ./basix
          cmake --build build-dir
          cmake --install build-dir
          pip3 install ./basix/python
          pip3 install git+https://github.com/FEniCS/ufl.git
          pip3 install git+https://github.com/FEniCS/ffcx
      - name: Build dolfinx cpp
        run: |
          git clone -b main --single-branch https://github.com/FEniCS/dolfinx.git
          cd $(mktemp -d)
          cmake -G Ninja -DCMAKE_BUILD_TYPE=Release -DCMAKE_CXX_FLAGS_RELEASE='-O2 -Wall -Wextra -pedantic -Werror'  $OLDPWD/dolfinx/cpp
          ninja install
      - name: Build performance test
        run: |
          mkdir build
          cd build
          cmake -G Ninja -DCMAKE_BUILD_TYPE=Release  ../src
          ninja
      - name: Run Poisson test (GAMG, serial)
        run: |
          cd build/
          ./dolfinx-scaling-test \
          --problem_type poisson \
          --scaling_type weak \
          --ndofs 50000 \
          -log_view \
          -ksp_view \
          -ksp_type cg \
          -ksp_rtol 1.0e-8 \
          -pc_type gamg 
      - name: Run Poisson test (GAMG, weak)
        run: |
          cd build/
          mpirun -np 2 ./dolfinx-scaling-test \
          --problem_type poisson \
          --scaling_type weak \
          --ndofs 50000 \
          -log_view \
          -ksp_view \
          -ksp_type cg \
          -ksp_rtol 1.0e-8 \
<<<<<<< HEAD
          -pc_type gamg 
      - name: Run Poisson test (GAMG, weak, unstructured mesh)
=======
          -pc_type hypre \
          -pc_hypre_type boomeramg \
          -pc_hypre_boomeramg_strong_threshold 0.5
      - name: Run Poisson test (BoomerAMG, 3rd order, weak)
        run: |
          cd build/
          mpirun -np 2 ./dolfinx-scaling-test \
          --problem_type poisson \
          --scaling_type weak \
          --ndofs 50000 \
          --order 3 \
          -log_view \
          -ksp_view \
          -ksp_type cg \
          -ksp_rtol 1.0e-8 \
          -pc_type hypre \
          -pc_hypre_type boomeramg \
          -pc_hypre_boomeramg_strong_threshold 0.5
      - name: Run Poisson test (BoomerAMG, weak, unstructured mesh)
>>>>>>> c2532c11
        run: |
          cd build/
          mpirun -np 2 ./dolfinx-scaling-test \
          --problem_type poisson \
          --mesh_type unstructured \
          --scaling_type weak \
          --ndofs 50000 \
          -log_view \
          -ksp_view \
          -ksp_type cg \
          -ksp_rtol 1.0e-8 \
          -pc_type gamg
      - name: Run Poisson test (GAMG, strong)
        run: |
          cd build/
          mpirun -np 2 ./dolfinx-scaling-test \
          --problem_type poisson \
          --scaling_type strong \
          --ndofs 1000000 \
          -log_view \
          -ksp_view \
          -ksp_type cg \
          -ksp_rtol 1.0e-8 \
          -pc_type gamg
      - name: Run elasticity test (GAMG, serial)
        run: |
          cd build/
          ./dolfinx-scaling-test \
          --problem_type elasticity \
          --scaling_type weak \
          --ndofs 100000 \
          -log_view \
          -ksp_view \
          -ksp_type cg \
          -ksp_rtol 1.0e-8 \
          -pc_type gamg \
          -pc_gamg_coarse_eq_limit 1000 \
          -mg_levels_ksp_type chebyshev \
          -mg_levels_pc_type jacobi \
          -mg_levels_esteig_ksp_type cg \
          -matptap_via scalable
      - name: Run elasticity test (GAMG, weak)
        run: |
          cd build/
          mpirun -np 2 ./dolfinx-scaling-test \
          --problem_type elasticity \
          --scaling_type weak \
          --ndofs 100000 \
          -log_view \
          -ksp_view \
          -ksp_type cg \
          -ksp_rtol 1.0e-8 \
          -pc_type gamg \
          -pc_gamg_coarse_eq_limit 1000 \
          -mg_levels_ksp_type chebyshev \
          -mg_levels_pc_type jacobi \
          -mg_levels_esteig_ksp_type cg \
          -matptap_via scalable
      - name: Run elasticity test (GAMG, 3rd order, weak)
        run: |
          cd build/
          mpirun -np 2 ./dolfinx-scaling-test \
          --problem_type elasticity \
          --scaling_type weak \
          --ndofs 100000 \
          --order 3 \
          -log_view \
          -ksp_view \
          -ksp_type cg \
          -ksp_rtol 1.0e-8 \
          -pc_type gamg \
          -pc_gamg_coarse_eq_limit 1000 \
          -mg_levels_ksp_type chebyshev \
          -mg_levels_pc_type jacobi \
          -mg_levels_esteig_ksp_type cg \
          -matptap_via scalable
      - name: Run elasticity test (GAMG, strong)
        run: |
          cd build/
          mpirun -np 2 ./dolfinx-scaling-test \
          --problem_type elasticity \
          --scaling_type strong \
          --ndofs 500000 \
          -log_view \
          -ksp_view \
          -ksp_type cg \
          -ksp_rtol 1.0e-8 \
          -pc_type gamg \
          -pc_gamg_coarse_eq_limit 1000 \
          -mg_levels_ksp_type chebyshev \
          -mg_levels_pc_type jacobi \
          -mg_levels_esteig_ksp_type cg \
          -matptap_via scalable<|MERGE_RESOLUTION|>--- conflicted
+++ resolved
@@ -88,13 +88,7 @@
           -ksp_view \
           -ksp_type cg \
           -ksp_rtol 1.0e-8 \
-<<<<<<< HEAD
-          -pc_type gamg 
-      - name: Run Poisson test (GAMG, weak, unstructured mesh)
-=======
-          -pc_type hypre \
-          -pc_hypre_type boomeramg \
-          -pc_hypre_boomeramg_strong_threshold 0.5
+          -pc_type gamg
       - name: Run Poisson test (BoomerAMG, 3rd order, weak)
         run: |
           cd build/
@@ -107,11 +101,8 @@
           -ksp_view \
           -ksp_type cg \
           -ksp_rtol 1.0e-8 \
-          -pc_type hypre \
-          -pc_hypre_type boomeramg \
-          -pc_hypre_boomeramg_strong_threshold 0.5
+          -pc_type gamg
       - name: Run Poisson test (BoomerAMG, weak, unstructured mesh)
->>>>>>> c2532c11
         run: |
           cd build/
           mpirun -np 2 ./dolfinx-scaling-test \
